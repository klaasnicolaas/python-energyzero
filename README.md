--- conflicted
+++ resolved
@@ -115,25 +115,6 @@
 - `pct_of_max_price` — Current price as a percentage of the maximum
 - `time_ranges_priced_equal_or_lower` — Count of days with a price ≤ current price
 
-## Function Parameters
-
-<<<<<<< HEAD
-### Class Parameters
-
-| Parameter | Type                             | Description                            | Used by                                                  |
-|-----------|:---------------------------------|:---------------------------------------|:---------------------------------------------------------|
-| `vat`     | `VatOption` (default: `INCLUDE`) | Include or exclude VAT at class level. | `get_electricity_prices_legacy`, `get_gas_prices_legacy` |
-=======
-### Interval Values
-
-| Value | Meaning  |
-|------:|:---------|
-| `4`   | Day      |
-| `5`   | Month    |
-| `6`   | Year     |
-| `9`   | Week     |
->>>>>>> 4959a48b
-
 ## Modern GraphQL Methods
 
 ### `get_electricity_prices()`
@@ -164,13 +145,8 @@
 |--------------|---------------------|------------------------------------------------------|
 | `start_date` | `date`              | Start of the period (local timezone).                |
 | `end_date`   | `date`              | End of the period (local timezone).                  |
-<<<<<<< HEAD
 | `interval`   | `Interval`          | Data interval (see `Interval` enum values).           |
-| `vat`        | `VatOption \| None` | VAT inclusion (fallback to class setting if `None`). |
-=======
-| `interval`   | `int`               | Data interval (see interval values table).           |
 | `vat`        | `VatOption \| None` | VAT inclusion (included by default). |
->>>>>>> 4959a48b
 
 ---
 
@@ -180,13 +156,8 @@
 |--------------|---------------------|------------------------------------------------------|
 | `start_date` | `date`              | Start of the period (local timezone).                |
 | `end_date`   | `date`              | End of the period (local timezone).                  |
-<<<<<<< HEAD
 | `interval`   | `Interval`          | Data interval (see `Interval` enum values).           |
-| `vat`        | `VatOption \| None` | VAT inclusion (fallback to class setting if `None`). |
-=======
-| `interval`   | `int`               | Data interval (see interval values table).           |
 | `vat`        | `VatOption \| None` | VAT inclusion (included by default). |
->>>>>>> 4959a48b
 
 ## Enum Options
 
