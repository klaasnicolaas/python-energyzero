"""Asynchronous Python client for the EnergyZero API."""

from __future__ import annotations

import asyncio
import socket
from dataclasses import dataclass
from datetime import UTC, date, datetime, timedelta
from importlib import metadata
from typing import Any, Self

from aiohttp.client import ClientError, ClientSession
from aiohttp.hdrs import METH_GET, METH_POST
from yarl import URL

from .const import PriceType, VatOption
from .exceptions import (
    EnergyZeroConnectionError,
    EnergyZeroError,
    EnergyZeroNoDataError,
)
from .models import Electricity, EnergyPrices, Gas

VERSION = metadata.version(__package__)


@dataclass
class EnergyZero:
    """Main class for handling data fetching from EnergyZero."""

    vat: VatOption = VatOption.INCLUDE
    request_timeout: float = 10.0
    session: ClientSession | None = None

    _close_session: bool = False

    async def _request(
        self,
        uri: str,
        *,
        method: str = METH_GET,
        params: dict[str, Any] | None = None,
        json: Any = None,
    ) -> Any:
        """Handle a request to the API of EnergyZero.

        Args:
        ----
            uri: Request URI, without '/', for example, 'status'
            method: HTTP method to use, for example, 'GET'
            params: Extra options to improve or limit the response.

        Returns:
        -------
            A Python dictionary (json) with the response from EnergyZero.

        Raises:
        ------
            EnergyZeroConnectionError: An error occurred while
                communicating with the API.
            EnergyZeroError: Received an unexpected response from
                the API.

        """
        url = URL.build(scheme="https", host="api.energyzero.nl", path="/v1/").join(
            URL(uri),
        )

        headers = {
            "Accept": "application/json, text/plain",
            "User-Agent": f"PythonEnergyZero/{VERSION}",
        }

        if self.session is None:
            self.session = ClientSession()
            self._close_session = True

        try:
            async with asyncio.timeout(self.request_timeout):
                response = await self.session.request(
                    method,
                    url,
                    params=params,
                    headers=headers,
                    ssl=True,
                    json=json,
                )
                response.raise_for_status()
        except TimeoutError as exception:
            msg = "Timeout occurred while connecting to the API."
            raise EnergyZeroConnectionError(
                msg,
            ) from exception
        except (ClientError, socket.gaierror) as exception:
            msg = "Error occurred while communicating with the API."
            raise EnergyZeroConnectionError(
                msg,
            ) from exception

        content_type = response.headers.get("Content-Type", "")
        if "application/json" not in content_type:
            text = await response.text()
            msg = "Unexpected content type response from the EnergyZero API"
            raise EnergyZeroError(
                msg,
                {"Content-Type": content_type, "response": text},
            )

        data = await response.json()
        errors_key = "errors"

        if errors_key in data:
            error_messages = ", ".join([item["message"] for item in data[errors_key]])
            msg = f"The API returned error(s): {error_messages}"
            raise EnergyZeroError(
                msg,
            )

        return data

    def to_datetime_string(
        self, base_date: date, delta: timedelta = timedelta(0)
    ) -> str:
        """Get the string representation for a date and delta.

        Add the specified time delta to a date and convert it to a UTC,
        ISO format string.
        """
        local_tz = datetime.now(UTC).astimezone().tzinfo

        # Convert to UTC and add optional delta

        date_utc = (
            datetime(
                base_date.year,
                base_date.month,
                base_date.day,
                tzinfo=local_tz,
            ).astimezone(UTC)
            + delta
        )

        return date_utc.isoformat(timespec="milliseconds").replace("+00:00", "Z")

    def to_datetime_string(
        self, base_date: date, delta: timedelta = timedelta(0)
    ) -> str:
        """Convert a local timezone date to a UTC datetime string.

        Args:
        ----
            base_date: The base date (local timezone) to convert.
            delta: A timedelta to add to the base date.

        Returns:
        -------
            A string representing the date in ISO 8601 format with UTC timezone.

        """
        local_tz = datetime.now(UTC).astimezone().tzinfo
        date_utc = (
            datetime(
                base_date.year,
                base_date.month,
                base_date.day,
                tzinfo=local_tz,
            ).astimezone(UTC)
            + delta
        )

        return date_utc.isoformat(timespec="milliseconds").replace("+00:00", "Z")

    async def gas_prices(
        self,
        start_date: date,
        end_date: date,
        interval: int = 4,
        vat: VatOption | None = None,
    ) -> Gas:
        """Get gas prices for a given period.

        Args:
        ----
<<<<<<< HEAD
            start_date: Start date of the period. Local timezone.
            end_date: End date of the period. Local timezone.
=======
            start_date: Start date (local timezone) of the period.
            end_date: End date (local timezone) of the period.
>>>>>>> 236e5ab1
            interval: Interval of the prices.
            vat: VAT category.

        Returns:
        -------
            A Python dictionary with the response from EnergyZero.

        Raises:
        ------
            EnergyZeroNoDataError: No gas prices found for this period.

        """
        local_tz = datetime.now(UTC).astimezone().tzinfo
        now: datetime = datetime.now(tz=local_tz)

        if now.hour >= 6 and now.hour <= 23:
            # Set start_date to 06:00:00 and the end_date to 05:59:59 next day
            # Convert to UTC time 04:00:00 and 03:59:59 next day
            utc_start_date_str = self.to_datetime_string(start_date, timedelta(hours=6))
            utc_end_date_str = self.to_datetime_string(
                end_date,
                timedelta(hours=5, minutes=59, seconds=59, milliseconds=999, days=1),
            )
        else:
<<<<<<< HEAD
=======
            # Set start_date to 06:00:00 prev day and the end_date to 05:59:59
            # Convert to UTC time 04:00:00 prev day and 03:59:59 current day
>>>>>>> 236e5ab1
            utc_start_date_str = self.to_datetime_string(
                start_date, timedelta(hours=6, days=-1)
            )
            utc_end_date_str = self.to_datetime_string(
                end_date, timedelta(hours=5, minutes=59, seconds=59, milliseconds=999)
            )
<<<<<<< HEAD

=======
>>>>>>> 236e5ab1
        data = await self._request(
            "energyprices",
            params={
                "fromDate": utc_start_date_str,
                "tillDate": utc_end_date_str,
                "interval": interval,
                "usageType": 3,
                "inclBtw": vat.value if vat is not None else self.vat.value,
            },
        )

        if data["Prices"] == []:
            msg = "No gas prices found for this period."
            raise EnergyZeroNoDataError(msg)
        return Gas.from_dict(data)

    async def energy_prices(
        self,
        start_date: date,
        end_date: date,
        interval: int = 4,
        vat: VatOption | None = None,
    ) -> Electricity:
        """Get energy prices for a given period.

        Args:
        ----
<<<<<<< HEAD
            start_date: Start date of the period. Local timezone.
            end_date: End date of the period. Local timezone.
=======
            start_date: Start date (local timezone) of the period.
            end_date: End date (local timezone) of the period.
>>>>>>> 236e5ab1
            interval: Interval of the prices.
            vat: VAT category.

        Returns:
        -------
            A Python dictionary with the response from EnergyZero.

        Raises:
        ------
            EnergyZeroNoDataError: No energy prices found for this period.

        """
        data = await self._request(
            "energyprices",
            params={
                "fromDate": self.to_datetime_string(start_date),
                "tillDate": self.to_datetime_string(
                    end_date,
                    timedelta(hours=23, minutes=59, seconds=59, milliseconds=999),
                ),
                "interval": interval,
                "usageType": 1,
                "inclBtw": vat.value if vat is not None else self.vat.value,
            },
        )

        if data["Prices"] == []:
            msg = "No energy prices found for this period."
            raise EnergyZeroNoDataError(msg)
        return Electricity.from_dict(data)

    async def electricity_prices_ex(
        self,
        start_date: date,
        end_date: date,
        price_type: PriceType = PriceType.ALL_IN,
    ) -> EnergyPrices:
        """Get electricity prices for a given period.

        Uses the EnergyZero GraphQL API for more accurate results.
        Can also return all-in prices.

        NOTE: This method ignores EnergyZero.vat!

        Args:
        ----
            start_date: Start date of the period. Local timezone.
            end_date: End date of the period. Local timezone.
            interval: Interval of the prices.
            price_type:
                PriceType.ALL_IN: return prices including energy tax,
                    VAT and purchasing cost. This is how much a
                    consumer would actually pay.
                PriceType.MARKET: return the raw market prices,
                    excluding taxes and purchase fees

        Returns:
        -------
            A Python dictionary with the response from EnergyZero.

        Raises:
        ------
            EnergyZeroNoDataError: No energy prices found for this period.

        """
        gql_query = """
            query EnergyMarketPrices($input: EnergyMarketPricesInput!) {
            energyMarketPrices(input: $input) {
                averageExcl
                averageIncl
                prices {
                energyPriceExcl
                energyPriceIncl
                from
                isAverage
                till
                type
                vat
                additionalCosts {
                    name
                    priceExcl
                    priceIncl
                }
                }
            }
            }
            """

        from_str = self.to_datetime_string(start_date)
        till_str = self.to_datetime_string(end_date, timedelta(days=1))

        data = await self._request(
            "gql",
            method=METH_POST,
            json={
                "query": gql_query,
                "variables": {
                    "input": {
                        "from": from_str,
                        "till": till_str,
                        "intervalType": "Hourly",
                        "type": "Electricity",
                    },
                },
                "operationName": "EnergyMarketPrices",
            },
        )

        if data["data"] == []:
            msg = "No energy prices found for this period."
            raise EnergyZeroNoDataError(msg)

        return EnergyPrices.from_dict(data["data"], price_type)

    async def gas_prices_ex(
        self,
        start_date: date,
        end_date: date,
        price_type: PriceType = PriceType.ALL_IN,
    ) -> EnergyPrices:
        """Get gas prices for a given period.

        Uses the EnergyZero GraphQL API for more accurate results.
        Can also return all-in prices.

        NOTE: This method ignores EnergyZero.vat!

        Args:
        ----
            start_date: Start date of the period. Local timezone.
            end_date: End date of the period. Local timezone.
            interval: Interval of the prices.
            price_type:
                PriceType.ALL_IN: return prices including energy tax,
                    VAT and purchasing cost. This is how much a
                    consumer would actually pay.
                PriceType.MARKET: return the raw market prices,
                    excluding taxes and purchase fees

        Returns:
        -------
            A Python dictionary with the response from EnergyZero.

        Raises:
        ------
            EnergyZeroNoDataError: No energy prices found for this period.

        """
        gql_query = """
            query EnergyMarketPricesGas($input: EnergyMarketPricesInput!) {
            energyMarketPrices(input: $input) {
                averageExcl
                averageIncl
                prices {
                energyPriceExcl
                energyPriceIncl
                from
                isAverage
                till
                type
                vat
                additionalCosts {
                    name
                    priceExcl
                    priceIncl
                }
                }
            }
            }
            """

        # Gas prices are valid from 06:00 to 06:00 the next day, so to make sure
        # we include gas prices for the entire specified date range
        # (start_date 00:00 to end_date 23:59:59), we need to also include parts
        # of the day before and the day after the specified range:

        from_str = self.to_datetime_string(start_date, timedelta(hours=6, days=-1))
        till_str = self.to_datetime_string(end_date, timedelta(hours=6, days=1))

        data = await self._request(
            "gql",
            method=METH_POST,
            json={
                "query": gql_query,
                "variables": {
                    "input": {
                        "from": from_str,
                        "till": till_str,
                        "intervalType": "Daily",
                        "type": "Gas",
                    },
                },
                "operationName": "EnergyMarketPricesGas",
            },
        )

        if data["data"] == []:
            msg = "No gas prices found for this period."
            raise EnergyZeroNoDataError(msg)

        return EnergyPrices.from_dict(data["data"], price_type)

    async def close(self) -> None:
        """Close open client session."""
        if self.session and self._close_session:
            await self.session.close()

    async def __aenter__(self) -> Self:
        """Async enter.

        Returns
        -------
            The EnergyZero object.

        """
        return self

    async def __aexit__(self, *_exc_info: object) -> None:
        """Async exit.

        Args:
        ----
            _exc_info: Exec type.

        """
        await self.close()<|MERGE_RESOLUTION|>--- conflicted
+++ resolved
@@ -181,13 +181,8 @@
 
         Args:
         ----
-<<<<<<< HEAD
-            start_date: Start date of the period. Local timezone.
-            end_date: End date of the period. Local timezone.
-=======
             start_date: Start date (local timezone) of the period.
             end_date: End date (local timezone) of the period.
->>>>>>> 236e5ab1
             interval: Interval of the prices.
             vat: VAT category.
 
@@ -212,21 +207,16 @@
                 timedelta(hours=5, minutes=59, seconds=59, milliseconds=999, days=1),
             )
         else:
-<<<<<<< HEAD
-=======
             # Set start_date to 06:00:00 prev day and the end_date to 05:59:59
             # Convert to UTC time 04:00:00 prev day and 03:59:59 current day
->>>>>>> 236e5ab1
+
             utc_start_date_str = self.to_datetime_string(
                 start_date, timedelta(hours=6, days=-1)
             )
             utc_end_date_str = self.to_datetime_string(
                 end_date, timedelta(hours=5, minutes=59, seconds=59, milliseconds=999)
             )
-<<<<<<< HEAD
-
-=======
->>>>>>> 236e5ab1
+
         data = await self._request(
             "energyprices",
             params={
@@ -254,13 +244,8 @@
 
         Args:
         ----
-<<<<<<< HEAD
-            start_date: Start date of the period. Local timezone.
-            end_date: End date of the period. Local timezone.
-=======
             start_date: Start date (local timezone) of the period.
             end_date: End date (local timezone) of the period.
->>>>>>> 236e5ab1
             interval: Interval of the prices.
             vat: VAT category.
 
