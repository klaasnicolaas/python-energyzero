--- conflicted
+++ resolved
@@ -109,7 +109,6 @@
     ]
 
 
-<<<<<<< HEAD
 @dataclass(frozen=True)
 class TimeRange:
     """Object representing a range of time specified by a start and end time."""
@@ -151,10 +150,10 @@
             f"{self.start_including.strftime(format_string)} - "
             f"{self.end_excluding.strftime(format_string)}"
         )
-=======
+
+      
 def _parse_datetime_str(datetime_str: str) -> datetime:
     return datetime.strptime(datetime_str, "%Y-%m-%dT%H:%M:%SZ").replace(tzinfo=UTC)
->>>>>>> 08fe025f
 
 
 @dataclass
