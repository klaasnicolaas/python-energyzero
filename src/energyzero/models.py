--- conflicted
+++ resolved
@@ -111,13 +111,10 @@
     ]
 
 
-<<<<<<< HEAD
 def _parse_datetime_str(datetime_str: str) -> datetime:
     return datetime.strptime(datetime_str, "%Y-%m-%dT%H:%M:%SZ").replace(tzinfo=UTC)
 
 
-=======
->>>>>>> b4c87dc2
 @dataclass(frozen=True)
 class TimeRange:
     """Object representing a range of time specified by a start and end time."""
@@ -161,13 +158,10 @@
         )
 
 
-<<<<<<< HEAD
-=======
 def _parse_datetime_str(datetime_str: str) -> datetime:
     return datetime.strptime(datetime_str, "%Y-%m-%dT%H:%M:%SZ").replace(tzinfo=UTC)
 
 
->>>>>>> b4c87dc2
 @dataclass
 class Electricity:
     """Object representing electricity data."""
