"""Data models for the EnergyZero API."""

from __future__ import annotations

from dataclasses import dataclass
from datetime import UTC, datetime, timedelta, tzinfo
from typing import TYPE_CHECKING, Any

from .const import PriceType

if TYPE_CHECKING:
    from collections.abc import Callable


def _timed_value(moment: datetime, prices: dict[datetime, float]) -> float | None:
    """Return a function that returns a value at a specific time.

    Args:
    ----
        moment: The time to get the value for.
        prices: A dictionary with the prices.

    Returns:
    -------
        The value at the time.

    """
    value = None
    for timestamp, price in prices.items():
        future_ts = timestamp + timedelta(hours=1)
        if timestamp <= moment < future_ts:
            value = price
    return value


def _value_at_time(moment: datetime, prices: dict[TimeRange, float]) -> float | None:
    """Return a function that returns a value at a specific time.

    Args:
    ----
        moment: The time to get the value for.
        prices: A dictionary with the prices.

    Returns:
    -------
        The value at the time.

    """
    value = None
    for timestamp_range, price in prices.items():
        if timestamp_range.contains(moment):
            value = price
            break
    return value


def _get_pricetime(
    prices: dict[datetime, float],
    func: Callable[[dict[datetime, float]], datetime],
) -> datetime:
    """Return the time of the price.

    Args:
    ----
        prices: A dictionary with the hourprices.
        func: A function to get the time.

    Returns:
    -------
        The time of the price.

    """
    return func(prices, key=prices.get)  # type: ignore[call-arg]


def _generate_timestamp_range_list(
    prices: dict[TimeRange, float],
) -> list[dict[str, float | TimeRange]]:
    """Return a list of timestamps.

    Args:
    ----
        prices: A dictionary with the hourprices.

    Returns:
    -------
        A list of timestamps.

    """
    return [
        {"timerange": timerange, "price": price} for timerange, price in prices.items()
    ]


def _generate_timestamp_list(
    prices: dict[datetime, float],
) -> list[dict[str, float | datetime]]:
    """Return a list of timestamps.

    Args:
    ----
        prices: A dictionary with the hourprices.

    Returns:
    -------
        A list of timestamps.

    """
    return [
        {"timestamp": timestamp, "price": price} for timestamp, price in prices.items()
    ]


<<<<<<< HEAD
def _generate_timestamp_range_list(
    prices: dict[TimeRange, float],
) -> list[dict[str, float | TimeRange]]:
    """Return a list of timestamps.

    Args:
    ----
        prices: A dictionary with the hourprices.

    Returns:
    -------
        A list of timestamps.

    """
    return [
        {"timerange": timerange, "price": price} for timerange, price in prices.items()
    ]


def _parse_datetime_str(datetime_str: str) -> datetime:
    return datetime.strptime(datetime_str, "%Y-%m-%dT%H:%M:%SZ").replace(tzinfo=UTC)


=======
>>>>>>> 236e5ab1
@dataclass(frozen=True)
class TimeRange:
    """Object representing a range of time specified by a start and end time."""

    start_including: datetime
    end_excluding: datetime

    def contains(self, time: datetime) -> bool:
        """Check if this range contains the specified time.

        Args:
        ----
            time: The time to check against.

        """
        return self.start_including <= time < self.end_excluding

    def astimezone(self, tz: tzinfo | None = None) -> TimeRange:
        """Convert range to the specified time zone.

        Args:
        ----
            tz: The target time zone.

        Returns:
        -------
            The current range in the specified time zone.

        """
        return TimeRange(
            self.start_including.astimezone(tz), self.end_excluding.astimezone(tz)
        )

    def __str__(self) -> str:
        """Return a human readable string representation of this range."""
        format_string = "%Y-%m-%d %H:%M:%S"

        return (
            f"{self.start_including.strftime(format_string)} - "
            f"{self.end_excluding.strftime(format_string)}"
        )


<<<<<<< HEAD
=======
def _parse_datetime_str(datetime_str: str) -> datetime:
    return datetime.strptime(datetime_str, "%Y-%m-%dT%H:%M:%SZ").replace(tzinfo=UTC)


>>>>>>> 236e5ab1
@dataclass
class Electricity:
    """Object representing electricity data."""

    prices: dict[datetime, float]
    average_price: float

    @property
    def current_price(self) -> float | None:
        """Return the current hourprice.

        Returns
        -------
            The price for the current hour.

        """
        return self.price_at_time(self.utcnow())

    @property
    def extreme_prices(self) -> tuple[float, float]:
        """Return the minimum and maximum price.

        Returns
        -------
            The minimum and maximum price.

        """
        return min(self.prices.values()), max(self.prices.values())

    @property
    def highest_price_time(self) -> datetime:
        """Return the time of the maximum price.

        Returns
        -------
            The time of the maximum price.

        """
        return _get_pricetime(self.prices, max)

    @property
    def lowest_price_time(self) -> datetime:
        """Return the time of the minimum price.

        Returns
        -------
            The time of the minimum price.

        """
        return _get_pricetime(self.prices, min)

    @property
    def pct_of_max_price(self) -> float:
        """Return the percentage of the maximum price.

        Returns
        -------
            The percentage of the maximum price.

        """
        current: float = self.current_price or 0
        return round((current / self.extreme_prices[1]) * 100, 2)

    @property
    def timestamp_prices(self) -> list[dict[str, float | datetime]]:
        """Return a list of prices with timestamp.

        Returns
        -------
            list of prices with timestamp

        """
        return _generate_timestamp_list(self.prices)

    @property
    def hours_priced_equal_or_lower(self) -> int:
        """Return the number of hours with prices equal or lower than the current price.

        Returns
        -------
            The number of hours with prices equal or lower than the current price.

        """
        current: float = self.current_price or 0
        return sum(price <= current for price in self.prices.values())

    def utcnow(self) -> datetime:
        """Return the current timestamp in the UTC timezone.

        Returns
        -------
            The current timestamp in the UTC timezone.

        """
        return datetime.now(UTC)

    def price_at_time(self, moment: datetime) -> float | None:
        """Return the price at a specific time.

        Args:
        ----
            moment: The time to get the price for.

        Returns:
        -------
            The price at the specific time.

        """
        value = _timed_value(moment, self.prices)
        if value is not None or value == 0:
            return value
        return None

    @classmethod
    def from_dict(cls: type[Electricity], data: dict[str, Any]) -> Electricity:
        """Create an Electricity object from a dictionary.

        Args:
        ----
            data: A dictionary with the data from the API.

        Returns:
        -------
            An Electricity object.

        """
        prices: dict[datetime, float] = {}
        for item in data["Prices"]:
            prices[_parse_datetime_str(item["readingDate"])] = item["price"]

        return cls(
            prices=prices,
            average_price=data["average"],
        )


@dataclass
class Gas:
    """Object representing gas data."""

    prices: dict[datetime, float]
    average_price: float

    @property
    def current_price(self) -> float | None:
        """Return the current gas price.

        Returns
        -------
            The price for the current hour.

        """
        return self.price_at_time(self.utcnow())

    @property
    def extreme_prices(self) -> tuple[float, float]:
        """Return the minimum and maximum price.

        Returns
        -------
            The minimum and maximum price.

        """
        return min(self.prices.values()), max(self.prices.values())

    @property
    def timestamp_prices(self) -> list[dict[str, float | datetime]]:
        """Return a list of prices with timestamp.

        Returns
        -------
            list of prices with timestamp

        """
        return _generate_timestamp_list(self.prices)

    def utcnow(self) -> datetime:
        """Return the current timestamp in the UTC timezone.

        Returns
        -------
            The current timestamp in the UTC timezone.

        """
        return datetime.now(UTC)

    def price_at_time(self, moment: datetime) -> float | None:
        """Return the price at a specific time.

        Args:
        ----
            moment: The time to get the price for.

        Returns:
        -------
            The price at the specific time.

        """
        value = _timed_value(moment, self.prices)
        if value is not None or value == 0:
            return value
        return None

    @classmethod
    def from_dict(cls: type[Gas], data: dict[str, Any]) -> Gas:
        """Create a Gas object from a dictionary.

        Args:
        ----
            data: A dictionary with the data from the API.

        Returns:
        -------
            A Gas object.

        """
        prices: dict[datetime, float] = {}
        for item in data["Prices"]:
            prices[_parse_datetime_str(item["readingDate"])] = item["price"]

        return cls(
            prices=prices,
            average_price=data["average"],
        )


<<<<<<< HEAD
# Note: This class replaces both the 'Electricity' class and the 'Gas' class
# when using the 'EnergyZero.energy_prices_ex' or 'EnergyZero.gas_prices_ex' functions.
=======
>>>>>>> 236e5ab1
@dataclass
class EnergyPrices:
    """Object representing energy price data.

    Can represent both electricity and gas price data. All time ranges are in UTC.

    """

    prices: dict[TimeRange, float]
    average_price: float | None

    @property
    def current_price(self) -> float | None:
        """Return the price at the current time.

        Returns
        -------
            The price for the current time.

        """
        return self.price_at_time(self.utcnow())

    @property
    def extreme_prices(self) -> tuple[float, float] | None:
        """Return the minimum and maximum price.

        Returns
        -------
            The minimum and maximum price.

        """
        if len(self.prices) == 0:
            return None

        return min(self.prices.values()), max(self.prices.values())

    @property
    def highest_price_time_range(self) -> TimeRange | None:
        """Return the UTC time range of the maximum price.

        Returns
        -------
            The UTC time range of the maximum price.

        """
        if len(self.prices) == 0:
            return None

        max_range, _ = max(self.prices.items(), key=lambda kv: kv[1])
        return max_range

    @property
    def lowest_price_time_range(self) -> TimeRange | None:
        """Return the UTC time range of the minimum price.

        Returns
        -------
            The UTC time range of the minimum price.

        """
        if len(self.prices) == 0:
            return None

        max_range, _ = min(self.prices.items(), key=lambda kv: kv[1])
        return max_range

    @property
    def pct_of_max_price(self) -> float | None:
        """Return the percentage of the maximum price.

        Returns
        -------
            The percentage of the maximum price.

        """
        current: float = self.current_price or 0
        extreme_prices = self.extreme_prices

        if extreme_prices is None:
            return None

        return round((current / extreme_prices[1]) * 100, 2)

    @property
    def timestamp_prices(self) -> list[dict[str, float | TimeRange]]:
        """Return a list of prices with UTC time ranges.

        Returns
        -------
            list of prices with UTC time ranges.

        """
        return _generate_timestamp_range_list(self.prices)

    @property
    def time_ranges_priced_equal_or_lower(self) -> int | None:
        """Return the number of time ranges with prices <= current price.

        Returns
        -------
            The number of time ranges with prices equal or lower than the current price.

        """
        if len(self.prices) == 0:
            return None

        current: float = self.current_price or 0
        return sum(price <= current for price in self.prices.values())

    def utcnow(self) -> datetime:
        """Return the current timestamp in the UTC timezone.

        Returns
        -------
            The current timestamp in the UTC timezone.

        """
        return datetime.now(UTC)

    def price_at_time(self, moment: datetime) -> float | None:
        """Return the price at a specific UTC time.

        Args:
        ----
            moment: The UTC time to get the price for.

        Returns:
        -------
            The price at the specific UTC time.

        """
        value = _value_at_time(moment, self.prices)
        if value is not None or value == 0:
            return value
        return None

    @classmethod
    def from_dict(
        cls: type[EnergyPrices],
        data: dict[str, Any],
        price_type: PriceType = PriceType.ALL_IN,
    ) -> EnergyPrices:
        """Create an Energy object from a dictionary.

        Uses a dictionary as returned by the GraphQL endpoint.

        Args:
        ----
            data: A dictionary with the data from the API.

        Returns:
        -------
            An Energy object.

        """
        prices: dict[TimeRange, float] = {}
        source_market_prices = data["energyMarketPrices"]["prices"]

        price_key = (
            "energyPriceIncl" if price_type == PriceType.ALL_IN else "energyPriceExcl"
        )

        price_sum = 0

        for item in source_market_prices:
            key = TimeRange(
                _parse_datetime_str(item["from"]), _parse_datetime_str(item["till"])
            )

            price = item[price_key]

            if price_type == PriceType.ALL_IN:
                additional_costs = item["additionalCosts"]
                price += sum(d["priceIncl"] for d in additional_costs)

            prices[key] = price
            price_sum += price

        average_price = None

        if len(source_market_prices) > 0:
            average_price = price_sum / len(source_market_prices)

        return cls(
            prices=prices,
            average_price=average_price,
        )<|MERGE_RESOLUTION|>--- conflicted
+++ resolved
@@ -111,7 +111,6 @@
     ]
 
 
-<<<<<<< HEAD
 def _generate_timestamp_range_list(
     prices: dict[TimeRange, float],
 ) -> list[dict[str, float | TimeRange]]:
@@ -135,8 +134,6 @@
     return datetime.strptime(datetime_str, "%Y-%m-%dT%H:%M:%SZ").replace(tzinfo=UTC)
 
 
-=======
->>>>>>> 236e5ab1
 @dataclass(frozen=True)
 class TimeRange:
     """Object representing a range of time specified by a start and end time."""
@@ -180,13 +177,6 @@
         )
 
 
-<<<<<<< HEAD
-=======
-def _parse_datetime_str(datetime_str: str) -> datetime:
-    return datetime.strptime(datetime_str, "%Y-%m-%dT%H:%M:%SZ").replace(tzinfo=UTC)
-
-
->>>>>>> 236e5ab1
 @dataclass
 class Electricity:
     """Object representing electricity data."""
@@ -413,11 +403,8 @@
         )
 
 
-<<<<<<< HEAD
 # Note: This class replaces both the 'Electricity' class and the 'Gas' class
 # when using the 'EnergyZero.energy_prices_ex' or 'EnergyZero.gas_prices_ex' functions.
-=======
->>>>>>> 236e5ab1
 @dataclass
 class EnergyPrices:
     """Object representing energy price data.
