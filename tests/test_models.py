--- conflicted
+++ resolved
@@ -1,11 +1,7 @@
 """Test the models."""
 
-<<<<<<< HEAD
 from datetime import UTC, date, datetime, time, timedelta, timezone
 from json import loads
-=======
-from datetime import UTC, date, datetime, timedelta, timezone
->>>>>>> b4c87dc2
 
 import pytest
 from aresponses import ResponsesMockServer
@@ -13,17 +9,11 @@
 
 from energyzero import (
     Electricity,
-<<<<<<< HEAD
     EnergyPrices,
     EnergyZero,
     EnergyZeroNoDataError,
     Gas,
     PriceType,
-=======
-    EnergyZero,
-    EnergyZeroNoDataError,
-    Gas,
->>>>>>> b4c87dc2
     TimeRange,
     VatOption,
 )
@@ -259,11 +249,7 @@
 
 
 async def test_timerange_astimezone() -> None:
-<<<<<<< HEAD
-    """Raise exception when there is no data."""
-=======
     """Test if astimezone returns the correct new time range."""
->>>>>>> b4c87dc2
     tz_from = timezone.min
     tz_to = timezone.max
     range_start = datetime.now(tz=tz_from)
@@ -279,17 +265,12 @@
 
 
 async def test_timerange_str() -> None:
-<<<<<<< HEAD
-    """Raise exception when there is no data."""
-=======
     """Test if the string representation for a TimeRange is correct."""
->>>>>>> b4c87dc2
     range_from_tz = TimeRange(
         datetime(year=2025, month=1, day=2, hour=10, minute=9, second=8, tzinfo=UTC),
         datetime(year=2025, month=3, day=4, hour=7, minute=6, second=5, tzinfo=UTC),
     )
 
-<<<<<<< HEAD
     assert f"{range_from_tz}" == "2025-01-02 10:09:08 - 2025-03-04 07:06:05"
 
 
@@ -330,7 +311,4 @@
     assert prices.pct_of_max_price == 40.23
 
     assert len(prices.timestamp_prices) == 24
-    assert prices.time_ranges_priced_equal_or_lower == 6
-=======
-    assert f"{range_from_tz}" == "2025-01-02 10:09:08 - 2025-03-04 07:06:05"
->>>>>>> b4c87dc2
+    assert prices.time_ranges_priced_equal_or_lower == 6